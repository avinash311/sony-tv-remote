# sony-tv-remote
Sony TV Web Page Remote Control

## Web Page based Sony Remote Control

This is a web page based Sony TV Remote Control.

It can be used online, installed locally, or installed as a web extension.

It provides quick access to some often used commands such as Muting, entering all the digits to change a channel number using a single click, and any user-defined custom command sequence.

The web page has a setup that allows for creating custom buttons to send your own commands to the TV, and it comes bundled with some fixed commands (such as Mute, Volume Up and Down, Power On/Off, etc).

It can be used on any device that can access both the web remote control page and the TV to be controlled.
On smartphones (or desktop too), it is also possible to create a Home Screen shortcut to the web page which allows for quick access to the remote control.

Sony does provide a smartphone app with similar controls and far more capability, but it is very slow to startup and has too many additional features that make it more complex to use.
And it has no quick way to enter a channel number - entering 38.1 requires clicking on four buttons (or more) instead of just one button using this tool.

For more information and screenshots of the extension web page, visit the home page
which also has a link to an online working version of this web page Sony remote control.

### Home Page: <a href="http://www.aczoom.com/tech/sony-tv-remote/">ACZoom.com/tech/sony-tv-remote/</a>

The home page link contains some more information as well as a link to the actual working Sony TV Remote control page.

## How it works

Sony Bravia TVs (2016 or later, some earlier ones too) support IRCC control (infrared-like-control-commands).

These can be sent to the TV over HTTP using a POST web request.

Sony TVs also offer a way to provide security by defining a Pre-Shared Key
on the TV which has to be provided in the POST request header.

That is the basic mechanism used by this web page Javascript code.

The Sony TVs also send correct cross-origin resource sharing (CORS) headers, which allows this web page Javascript to send a POST message to the TV.

### Use as a web page

This is the easiest way to use this tool.
The link to the online web page is provided on the home page:
<a href="http://www.aczoom.com/tech/sony-tv-remote/">ACZoom.com/tech/sony-tv-remote/</a>

If necessary, this package can be installed locally or any other web server. And the HTML and Javascript can be customized - for example, enter the Setup information in the Javascript code so there is no need for your users to enter the Setup tab.
Since your TV is only accessible from your home network (most likely!) and you control access to your home network, it may be perfectly fine to harcode your TV information onto your custom web pages.
This will make it easier for people in your household to access these remote control buttons on any device with a web browser.

### Use as Web Extension

This is only provided for TVs that do not send the correct CORS headers.
(At least the Sony TV I tested and from other reports on the web, it seems that all Sony TVs do send CORS headers, so using this as a web extension may not be necessary).

The web extension explicitly asks for Javascript permission to send web requests to other domains, which allows this web page to send a HTTP message to a TV on a local network.

Firefox Add-on (Web Extension) is available at the Firefox pages: <a href="https://addons.mozilla.org/en-US/firefox/addon/sony-tv-web-page-remote/">Firefox Add-on Sony TV Web Page Remote</a>.

## Technical Details

### Javascript security

This Javascript code needs the TV to support cross-origin HTTP requests, which
the Sony Bravia TVs (at least some of them, if not all) do support.
This is necessary since the Web Page Remote control is on a different IP address
from the TV, therefore without CORS (cross-origin resource sharing) support,
the same-origin policy of Javascript will reject the request to send a command
to the TV.

Just for reference, here are the HTTP headers actually seen on a computer
loading this Sony TV Web Remote page:

<<<<<<< HEAD
    Sent to TV when loading this page from the online page at a http://www.aczoom.com/..../sony-tv.html page:
=======
    Sent to TV when loading this page from the online page at
        http://www.aczoom.com/..../sony-tv.html page:
>>>>>>> a697e604
      Access-Control-Request-Method: POST
      Origin: null
      Origin: http://www.aczoom.com\r\n
    Get this in response:
      HTTP/1.1 200 OK
      Access-Control-Allow-Origin: http://www.aczoom.com\r\n
      Access-Control-Allow-Credentials: true

    Sent to TV when loading this page locally as a file://..../sony-tv.html page:
      Origin: null
    Get this in response:
      Access-Control-Allow-Origin: null

    Sent to TV when loading from a local web server as http://10.0.0.29/.../sony-tv.html page:
      Origin: http://10.0.0.29
    Get this in response:
      Access-Control-Allow-Origin: http://10.0.0.29

This means the Sony TV is correctly configured to send the CORS header, which for a Apache
<<<<<<< HEAD
web server means enabling <code>Access-Control-Allow-Origin "\*"</code>.
=======
web server means enabling <code>Access-Control-Allow-Origin "<nowiki>*</nowiki>"</code>.
>>>>>>> a697e604
If you are using a Sony TV without CORS setup, then the Web Extension is necessary and that will work.
It uses Web Extension permissions to handle the Javascript same-origin policy.

# No email support

Please note that there is no technical help available for this code. This may be useful only for developers already familiar with Javascript, HTML, CSS and related tools.

If you do find a bug or have a feature request, feel free to file it at the
<a href="https://github.com/avinash311/sony-tv-remote/issues">(GitHub aczoom) Sony TV Remote issues</a> page.<|MERGE_RESOLUTION|>--- conflicted
+++ resolved
@@ -70,12 +70,8 @@
 Just for reference, here are the HTTP headers actually seen on a computer
 loading this Sony TV Web Remote page:
 
-<<<<<<< HEAD
-    Sent to TV when loading this page from the online page at a http://www.aczoom.com/..../sony-tv.html page:
-=======
     Sent to TV when loading this page from the online page at
         http://www.aczoom.com/..../sony-tv.html page:
->>>>>>> a697e604
       Access-Control-Request-Method: POST
       Origin: null
       Origin: http://www.aczoom.com\r\n
@@ -95,11 +91,7 @@
       Access-Control-Allow-Origin: http://10.0.0.29
 
 This means the Sony TV is correctly configured to send the CORS header, which for a Apache
-<<<<<<< HEAD
-web server means enabling <code>Access-Control-Allow-Origin "\*"</code>.
-=======
 web server means enabling <code>Access-Control-Allow-Origin "<nowiki>*</nowiki>"</code>.
->>>>>>> a697e604
 If you are using a Sony TV without CORS setup, then the Web Extension is necessary and that will work.
 It uses Web Extension permissions to handle the Javascript same-origin policy.
 
